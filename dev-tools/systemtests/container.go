// Licensed to Elasticsearch B.V. under one or more contributor
// license agreements. See the NOTICE file distributed with
// this work for additional information regarding copyright
// ownership. Elasticsearch B.V. licenses this file to you under
// the Apache License, Version 2.0 (the "License"); you may
// not use this file except in compliance with the License.
// You may obtain a copy of the License at
//
//     http://www.apache.org/licenses/LICENSE-2.0
//
// Unless required by applicable law or agreed to in writing,
// software distributed under the License is distributed on an
// "AS IS" BASIS, WITHOUT WARRANTIES OR CONDITIONS OF ANY
// KIND, either express or implied.  See the License for the
// specific language governing permissions and limitations
// under the License.

package systemtests

import (
	"bytes"
	"context"
	"fmt"
	"io"
	"os"
	"os/exec"
	"runtime"
	"strings"
	"testing"

	"github.com/docker/docker/api/types/container"
	"github.com/docker/docker/api/types/image"
	"github.com/docker/docker/api/types/mount"
	"github.com/docker/docker/client"
	"github.com/docker/docker/pkg/stdcopy"
	"github.com/stretchr/testify/assert"
	"github.com/stretchr/testify/require"

	"github.com/elastic/elastic-agent-libs/logp"
	"github.com/elastic/elastic-agent-libs/logp/logptest"
)

// DockerTestRunner is a simple test framework for running a given go test inside a container.
// In order for this framework to work fully, tests running under this framework must use
// systemtests.DockerTestResolver() to fetch the hostfs, and also set debug-level logging via `logp`.
type DockerTestRunner struct {
	Runner *testing.T
	// Privileged is equivalent to the `--privileged` flag passed to `docker run`. Sets elevated permissions.
	Privileged bool
	// Sets the filepath passed to `go test`
	Basepath string
	// Testname will run a given test if set
	Testname string
	// Container name passed to `docker run`.
	Container string
	// RunAsUser will run the container as a non-root user if set to the given username
	// equivalent to `--user=USER`
	RunAsUser string
	// CgroupNSMode sets the cgroup namespace for the container. Newer versions of docker
	// will default to a private namespace. Unexpected namespace values have resulted in bugs.
	CgroupNSMode container.CgroupnsMode
	// Verbose enables debug-level logging
	Verbose bool
	// FatalLogMessages  will fail the test if a given string appears in the log output for the test.
	// Useful for turning non-fatal errors into fatal errors.
	// These are just passed to strings.Contains(). I.e. []string{"Non-fatal error"}
	FatalLogMessages []string
	// MonitorPID will tell tests to specifically check the correctness of process-level monitoring for this PID
	MonitorPID int
}

// RunResult returns the logs and return code from the container
type RunResult struct {
	ReturnCode int64
	Stderr     string
	Stdout     string
}

type testCase struct {
	nsmode container.CgroupnsMode
	priv   bool
	user   string
}

func (tc testCase) String() string {
	return fmt.Sprintf("nsmode:%s_priv:%v_user:%s", tc.nsmode, tc.priv, tc.user)
}

// CreateAndRunPermissionMatrix is a helper that runs RunTestsOnDocker() across a range of possible docker settings.
// If a given array value is supplied in the method arguments,
// it will be used to override the value in DockerTestRunner, and run the test for as many times as there are supplied values.
// For example, if privilegedValues=[true, false], then RunTestsOnDocker() will be run twice,
// setting the privileged flag differently for each run.
// if an array argument is empty, the default value set in the DockerTestRunner instance will be used.
func (tr *DockerTestRunner) CreateAndRunPermissionMatrix(ctx context.Context,
	cgroupNSValues []container.CgroupnsMode, privilegedValues []bool, runAsUserValues []string) {

	cases := []testCase{}

	if len(cgroupNSValues) == 0 {
		cgroupNSValues = []container.CgroupnsMode{tr.CgroupNSMode}
	}

	if len(privilegedValues) == 0 {
		privilegedValues = []bool{tr.Privileged}
	}

	if len(runAsUserValues) == 0 {
		runAsUserValues = []string{tr.RunAsUser}
	}

	// Create a test matrix of every possible case.
	// This might seem like overkill, but cgroup settings and docker permissions values produce some exciting edge cases. Just run all of them.
	for _, ns := range cgroupNSValues {
		for _, user := range runAsUserValues {
			for _, privSetting := range privilegedValues {
				cases = append(cases, testCase{nsmode: ns, priv: privSetting, user: user})
			}
		}
	}

	tr.Runner.Logf("Running %d tests", len(cases))

	apiClient, err := client.NewClientWithOpts(client.WithAPIVersionNegotiation())
	require.NoError(tr.Runner, err)
	defer apiClient.Close()

	baseRunner := tr.Runner // some odd recursion happens here if we just refer to tr.Runner
	parallel := len(cases) > 1
	for _, tc := range cases {
		baseRunner.Run(tc.String(), func(t *testing.T) {
			runner := *tr
			runner.Runner = t
			runner.CgroupNSMode = tc.nsmode
			runner.Privileged = tc.priv
			runner.RunAsUser = tc.user
<<<<<<< HEAD
			if parallel {
				t.Parallel()
			}
			runner.RunTestsOnDocker(ctx)
=======
			runner.RunTestsOnDocker(ctx, apiClient)
>>>>>>> 5c5a147e
		})
	}

}

// RunTestsOnDocker runs a provided test, or all the package tests
// (as in `go test ./...`) inside a docker container with the host's root FS mounted as /hostfs.
// This framework relies on the tests using DockerTestResolver().
// If docker returns !0 or if there's a matching string entry from FatalLogMessages in stdout/stderr,
// this will fail the test
func (tr *DockerTestRunner) RunTestsOnDocker(ctx context.Context, apiClient *client.Client) {
	// do we want to run on windows? Much of what we're testing, such as host
	// cgroup monitoring, is invalid.
	if runtime.GOOS != "linux" {
		tr.Runner.Skip("Tests only supported on Linux.")
	}

	log := logptest.NewTestingLogger(tr.Runner, "")
	if tr.Basepath == "" {
		tr.Basepath = "./..."
	}

	if tr.Container == "" {
		tr.Container = "golang:alpine"
	}

	_, err := apiClient.Ping(ctx)
	if err != nil {
		tr.Runner.Skipf("got error in container list, docker isn't installed or not running: %s", err)
	}

	// create monitored process, if we need to
<<<<<<< HEAD
	if cmd := tr.createMonitoredProcess(ctx); cmd != nil {
		defer cmd.Cancel()
	}
=======
	tr.createMonitoredProcess(ctx, log)
>>>>>>> 5c5a147e

	resp := tr.createTestContainer(ctx, log, apiClient)

	log.Infof("running test...")
	result := tr.runContainerTest(ctx, apiClient, resp)

	// check for failures

	require.Equal(tr.Runner, int64(0), result.ReturnCode, "got bad docker return code. stdout: %s \nstderr: %s", result.Stdout, result.Stderr)

	if tr.Verbose {
		fmt.Fprintf(os.Stdout, "stderr: %s\n", result.Stderr)
		fmt.Fprintf(os.Stdout, "stdout: %s\n", result.Stdout)
	}

	// iterate by lines to make this easier to read
	if len(tr.FatalLogMessages) > 0 {
		for _, badLine := range tr.FatalLogMessages {
			for _, line := range strings.Split(result.Stdout, "\n") {
				require.NotContains(tr.Runner, line, badLine)
			}
			for _, line := range strings.Split(result.Stderr, "\n") {
				// filter our the go mod package download messages
				if !strings.Contains(line, "go: downloading") {
					require.NotContains(tr.Runner, line, badLine)
				}

			}
		}

	}

}

// createTestContainer creates a container with the given test path and test name
func (tr *DockerTestRunner) createTestContainer(ctx context.Context, logger *logp.Logger, apiClient *client.Client) container.CreateResponse {
	reader, err := apiClient.ImagePull(ctx, tr.Container, image.PullOptions{})
	require.NoError(tr.Runner, err, "error pulling image")
	defer reader.Close()

	_, err = io.Copy(os.Stdout, reader)
	require.NoError(tr.Runner, err, "error copying image")

	wdCmd := exec.Command("go", "list", "-m", "-f", "{{.Dir}}")
	wdPath, err := wdCmd.CombinedOutput()
	require.NoError(tr.Runner, err, "error finding root path")

	cwd := strings.TrimSpace(string(wdPath))
	logger.Infof("using cwd: %s", cwd)

	testRunCmd := []string{"go", "test", "-v", tr.Basepath}
	if tr.Testname != "" {
		testRunCmd = append(testRunCmd, "-run", tr.Testname)
	}

	mountPath := "/hostfs"

	// set GOCACHE to /tmp to prevent permission issues with non root users
	containerEnv := []string{fmt.Sprintf("HOSTFS=%s", mountPath), "GOCACHE=/tmp"}
	// used by a few vendored libaries
	containerEnv = append(containerEnv, "HOST_PROC=%s", mountPath)
	if tr.Privileged {
		containerEnv = append(containerEnv, "PRIVILEGED=1")
	}

	if tr.MonitorPID != 0 {
		containerEnv = append(containerEnv, fmt.Sprintf("MONITOR_PID=%d", tr.MonitorPID))
	}

	gomodcacheCmd := exec.Command("go", "env", "GOMODCACHE")
	gomodcacheValue, err := gomodcacheCmd.CombinedOutput()
	require.NoError(tr.Runner, err)
	gomodcacheValue = bytes.TrimSuffix(gomodcacheValue, []byte("\n"))
	require.NotEmpty(tr.Runner, gomodcacheValue)

	resp, err := apiClient.ContainerCreate(ctx, &container.Config{
		Image:      tr.Container,
		Cmd:        testRunCmd,
		Tty:        false,
		WorkingDir: "/app",
		Env:        containerEnv,
		User:       tr.RunAsUser,
	}, &container.HostConfig{
		CgroupnsMode: tr.CgroupNSMode,
		Privileged:   tr.Privileged,
		Binds:        []string{fmt.Sprintf("/:%s", mountPath), fmt.Sprintf("%s:/app", cwd)},
		Mounts: []mount.Mount{
			{
				Type:   mount.TypeBind,
				Source: string(gomodcacheValue),
				Target: "/go/pkg/mod",
			},
		},
	}, nil, nil, "")
	require.NoError(tr.Runner, err, "error creating container")

	return resp
}

func (tr *DockerTestRunner) runContainerTest(ctx context.Context, apiClient *client.Client, resp container.CreateResponse) RunResult {
	err := apiClient.ContainerStart(ctx, resp.ID, container.StartOptions{})
	require.NoError(tr.Runner, err, "error starting container")

	res := RunResult{}

	statusCh, errCh := apiClient.ContainerWait(ctx, resp.ID, container.WaitConditionNotRunning)
	select {
	case err := <-errCh:
		require.NoError(tr.Runner, err, "error in container")
	case status := <-statusCh:
		res.ReturnCode = status.StatusCode
	}

	out, err := apiClient.ContainerLogs(ctx, resp.ID, container.LogsOptions{ShowStdout: true, ShowStderr: true})
	require.NoError(tr.Runner, err, "error fetching logs")

	stdout := bytes.NewBufferString("")
	stderr := bytes.NewBufferString("")
	_, err = stdcopy.StdCopy(stdout, stderr, out)
	require.NoError(tr.Runner, err, "error copying logs")
	res.Stderr = stderr.String()
	res.Stdout = stdout.String()

	return res
}

<<<<<<< HEAD
func (tr *DockerTestRunner) createMonitoredProcess(ctx context.Context) *exec.Cmd {
	if tr.MonitorPID != 0 {
		return nil
	}
	log := logp.L()
	cmd := exec.CommandContext(ctx, "sleep", "240")
	// We don't need to do this in a channel, but it prevents races between this goroutine
	// and the rest of test framework
	startPid := make(chan int)
	log.Infof("Creating test Process...")
	go func() {
		err := cmd.Start()
		// if the process fails to start up, the resulting tests will fail anyway, so just log it
		assert.NoError(tr.Runner, err, "error starting monitor process")
		startPid <- cmd.Process.Pid

	}()
	select {
	case pid := <-startPid:
		tr.MonitorPID = pid
	case <-ctx.Done():
=======
func (tr *DockerTestRunner) createMonitoredProcess(ctx context.Context, logger *logp.Logger) {
	// if user has specified a process to monitor, start it now
	// skip if the process has already been created
	if tr.CreateHostProcess != nil && tr.CreateHostProcess.Process == nil {
		// We don't need to do this in a channel, but it prevents races between this goroutine
		// and the rest of test framework
		startPid := make(chan int)
		logger.Infof("Creating test Process...")
		go func() {
			err := tr.CreateHostProcess.Start()
			// if the process fails to start up, the resulting tests will fail anyway, so just log it
			assert.NoError(tr.Runner, err, "error starting monitor process")
			startPid <- tr.CreateHostProcess.Process.Pid

		}()
		select {
		case pid := <-startPid:
			tr.MonitorPID = pid
		case <-ctx.Done():
		}
		logger.Infof("Monitoring pid %d", tr.MonitorPID)
>>>>>>> 5c5a147e
	}
	log.Infof("Monitoring pid %d", tr.MonitorPID)
	return cmd
}<|MERGE_RESOLUTION|>--- conflicted
+++ resolved
@@ -134,14 +134,10 @@
 			runner.CgroupNSMode = tc.nsmode
 			runner.Privileged = tc.priv
 			runner.RunAsUser = tc.user
-<<<<<<< HEAD
 			if parallel {
 				t.Parallel()
 			}
-			runner.RunTestsOnDocker(ctx)
-=======
 			runner.RunTestsOnDocker(ctx, apiClient)
->>>>>>> 5c5a147e
 		})
 	}
 
@@ -174,13 +170,9 @@
 	}
 
 	// create monitored process, if we need to
-<<<<<<< HEAD
-	if cmd := tr.createMonitoredProcess(ctx); cmd != nil {
+	if cmd := tr.createMonitoredProcess(ctx, log); cmd != nil {
 		defer cmd.Cancel()
 	}
-=======
-	tr.createMonitoredProcess(ctx, log)
->>>>>>> 5c5a147e
 
 	resp := tr.createTestContainer(ctx, log, apiClient)
 
@@ -307,17 +299,15 @@
 	return res
 }
 
-<<<<<<< HEAD
-func (tr *DockerTestRunner) createMonitoredProcess(ctx context.Context) *exec.Cmd {
+func (tr *DockerTestRunner) createMonitoredProcess(ctx context.Context, logger *logp.Logger) *exec.Cmd {
 	if tr.MonitorPID != 0 {
 		return nil
 	}
-	log := logp.L()
 	cmd := exec.CommandContext(ctx, "sleep", "240")
 	// We don't need to do this in a channel, but it prevents races between this goroutine
 	// and the rest of test framework
 	startPid := make(chan int)
-	log.Infof("Creating test Process...")
+	logger.Infof("Creating test Process...")
 	go func() {
 		err := cmd.Start()
 		// if the process fails to start up, the resulting tests will fail anyway, so just log it
@@ -329,30 +319,7 @@
 	case pid := <-startPid:
 		tr.MonitorPID = pid
 	case <-ctx.Done():
-=======
-func (tr *DockerTestRunner) createMonitoredProcess(ctx context.Context, logger *logp.Logger) {
-	// if user has specified a process to monitor, start it now
-	// skip if the process has already been created
-	if tr.CreateHostProcess != nil && tr.CreateHostProcess.Process == nil {
-		// We don't need to do this in a channel, but it prevents races between this goroutine
-		// and the rest of test framework
-		startPid := make(chan int)
-		logger.Infof("Creating test Process...")
-		go func() {
-			err := tr.CreateHostProcess.Start()
-			// if the process fails to start up, the resulting tests will fail anyway, so just log it
-			assert.NoError(tr.Runner, err, "error starting monitor process")
-			startPid <- tr.CreateHostProcess.Process.Pid
-
-		}()
-		select {
-		case pid := <-startPid:
-			tr.MonitorPID = pid
-		case <-ctx.Done():
-		}
-		logger.Infof("Monitoring pid %d", tr.MonitorPID)
->>>>>>> 5c5a147e
-	}
-	log.Infof("Monitoring pid %d", tr.MonitorPID)
+	}
+	logger.Infof("Monitoring pid %d", tr.MonitorPID)
 	return cmd
 }