--- conflicted
+++ resolved
@@ -196,14 +196,10 @@
 
 	procData, _, err := testConfig.Get()
 	assert.NoError(t, err, "GetOne")
-<<<<<<< HEAD
-	assert.Len(t, procData, 2)
-=======
 	// the total count of processes can either be one or two,
 	// depending on if the highest-mem-usage process and
 	// highest-cpu-usage process are the same.
 	assert.GreaterOrEqual(t, len(procData), 1)
->>>>>>> 44721e52
 
 	testZero := Stats{
 		Procs:  []string{".*"},
