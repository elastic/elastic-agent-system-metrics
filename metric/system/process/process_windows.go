--- conflicted
+++ resolved
@@ -141,22 +141,14 @@
 
 // FillPidMetrics is the windows implementation
 func FillPidMetrics(_ resolve.Resolver, pid int, state ProcState, _ func(string) bool) (ProcState, error) {
-<<<<<<< HEAD
 	if pid == 0 {
 		state.Username = "SYSTEM"
 		state.Name = "System Idle Process"
 		// get metrics for idle process
 		return fillIdleProcess(state)
 	}
-	user, err := getProcCredName(pid)
-	if err != nil {
-		return state, fmt.Errorf("error fetching username: %w", err)
-	}
-	state.Username = user
-=======
 	user, _ := getProcCredName(pid)
 	state.Username = user // we cannot access process token for system-owned protected processes
->>>>>>> 4b75d031
 
 	if ppid, err := getParentPid(pid); err == nil {
 		state.Ppid = opt.IntWith(ppid)
