--- conflicted
+++ resolved
@@ -3,12 +3,8 @@
 go 1.21
 
 require (
-<<<<<<< HEAD
 	github.com/docker/docker v26.0.0+incompatible
-	github.com/elastic/elastic-agent-libs v0.2.11
-=======
 	github.com/elastic/elastic-agent-libs v0.9.3
->>>>>>> 5eaf2111
 	github.com/elastic/go-licenser v0.4.0
 	github.com/elastic/go-structform v0.0.9
 	github.com/elastic/go-sysinfo v1.14.0
@@ -19,11 +15,7 @@
 	github.com/magefile/mage v1.15.0
 	github.com/shirou/gopsutil v3.21.11+incompatible
 	github.com/shirou/gopsutil/v3 v3.21.12
-<<<<<<< HEAD
 	github.com/stretchr/testify v1.8.4
-=======
-	github.com/stretchr/testify v1.8.2
->>>>>>> 5eaf2111
 	go.elastic.co/go-licence-detector v0.5.0
 	golang.org/x/sys v0.19.0
 )
@@ -34,17 +26,13 @@
 	github.com/containerd/log v0.1.0 // indirect
 	github.com/cyphar/filepath-securejoin v0.2.4 // indirect
 	github.com/davecgh/go-spew v1.1.1 // indirect
-<<<<<<< HEAD
 	github.com/distribution/reference v0.6.0 // indirect
 	github.com/docker/go-connections v0.4.0 // indirect
 	github.com/docker/go-units v0.5.0 // indirect
-	github.com/elastic/go-ucfg v0.8.5 // indirect
+	github.com/elastic/go-ucfg v0.8.8 // indirect
 	github.com/felixge/httpsnoop v1.0.4 // indirect
 	github.com/go-logr/logr v1.4.1 // indirect
 	github.com/go-logr/stdr v1.2.2 // indirect
-=======
-	github.com/elastic/go-ucfg v0.8.8 // indirect
->>>>>>> 5eaf2111
 	github.com/go-ole/go-ole v1.2.6 // indirect
 	github.com/gobuffalo/here v0.6.0 // indirect
 	github.com/gogo/protobuf v1.3.2 // indirect
@@ -66,26 +54,19 @@
 	github.com/tklauser/numcpus v0.3.0 // indirect
 	github.com/yusufpapurcu/wmi v1.2.2 // indirect
 	go.elastic.co/ecszap v1.0.1 // indirect
-<<<<<<< HEAD
 	go.opentelemetry.io/contrib/instrumentation/net/http/otelhttp v0.49.0 // indirect
 	go.opentelemetry.io/otel v1.24.0 // indirect
 	go.opentelemetry.io/otel/exporters/otlp/otlptrace/otlptracehttp v1.24.0 // indirect
 	go.opentelemetry.io/otel/metric v1.24.0 // indirect
 	go.opentelemetry.io/otel/sdk v1.24.0 // indirect
 	go.opentelemetry.io/otel/trace v1.24.0 // indirect
-	go.uber.org/atomic v1.9.0 // indirect
-	go.uber.org/multierr v1.8.0 // indirect
-	go.uber.org/zap v1.21.0 // indirect
-	golang.org/x/mod v0.6.0 // indirect
-	golang.org/x/net v0.19.0 // indirect
-=======
 	go.uber.org/multierr v1.11.0 // indirect
 	go.uber.org/zap v1.27.0 // indirect
 	golang.org/x/mod v0.8.0 // indirect
->>>>>>> 5eaf2111
+	golang.org/x/net v0.19.0 // indirect
 	golang.org/x/sync v0.6.0 // indirect
 	golang.org/x/time v0.5.0 // indirect
-	golang.org/x/tools v0.2.0 // indirect
+	golang.org/x/tools v0.6.0 // indirect
 	gopkg.in/check.v1 v1.0.0-20201130134442-10cb98267c6c // indirect
 	gopkg.in/yaml.v2 v2.4.0 // indirect
 	gopkg.in/yaml.v3 v3.0.1 // indirect
